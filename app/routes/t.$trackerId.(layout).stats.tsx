--- conflicted
+++ resolved
@@ -16,11 +16,7 @@
 import { PeriodSelector } from "~/components/tracker/stats/PeriodSelector";
 import { getSelectedPeriod, calculateUnifiedStats } from "~/lib/stats";
 import { toDisplayValue } from "~/lib/number-conversions";
-<<<<<<< HEAD
-import { startOfToday, differenceInDays, endOfToday } from "date-fns";
-=======
-import { differenceInDays, startOfToday, format } from "date-fns";
->>>>>>> ceb9e514
+import { startOfToday, differenceInDays, endOfToday, format } from "date-fns";
 
 export async function clientLoader({
   params,
