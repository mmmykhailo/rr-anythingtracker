import { useState, useEffect, useMemo } from "react";
import { Link, useLoaderData, useNavigate } from "react-router";
import type { Route } from "./+types/monthly-recap";
import html2canvas from "html2canvas-pro";
import { getAllTrackers, getEntryHistory } from "~/lib/db";
import type { Tracker } from "~/lib/trackers";
import { formatStoredValue } from "~/lib/number-conversions";
import { getShowHiddenTrackers } from "~/lib/user-settings";
import { calculateUnifiedStats } from "~/lib/stats";
import { Button } from "~/components/ui/button";
import {
  Select,
  SelectContent,
  SelectItem,
  SelectTrigger,
  SelectValue,
} from "~/components/ui/select";
import {
  ChevronLeft,
  Download,
  Calendar,
  Share2,
  CalendarX,
  CopyIcon,
  ChartNoAxesColumn,
} from "lucide-react";
import clsx from "clsx";
import {
  Empty,
  EmptyHeader,
  EmptyMedia,
  EmptyTitle,
  EmptyDescription,
} from "~/components/ui/empty";
import { endOfMonth, endOfToday } from "date-fns";
import { formatDateString } from "~/lib/dates";
import { cn } from "~/lib/utils";

type Entry = {
  id: string;
  trackerId: string;
  date: string;
  value: number;
  comment?: string;
  createdAt: Date;
};

interface MonthlyStats {
  tracker: Tracker;
  total: number;
  daysTracked: number;
  daysMissed: number;
  isTodayGoalMet: boolean;
  isCurrentMonth: boolean;
  average: number;
  percentageDaysTracked: number;
  bestDay: { date: string; value: number } | null;
  longestStreak: number;
  currentStreak: number;
  entries: Entry[];
}

interface RecapTheme {
  name: string;
  background: string;
  title: string;
  date: string;
  values: string;
  description: string;
  card: string;
  watermark: string;
}

type RecapThemeName =
  | "purple-pink"
  | "blue-cyan"
  | "green-emerald"
  | "orange-red"
  | "indigo-purple"
  | "olive-green";

function getMonthDateRange(year: number, month: number) {
  const start = new Date(year, month, 1);
  const end = endOfMonth(start);

  return {
    start: formatDateString(start),
    end: formatDateString(end),
  };
}

export async function clientLoader({ request }: Route.ClientLoaderArgs) {
  const url = new URL(request.url);
  const now = new Date();

  // Get year and month from query params, default to current
  const year = parseInt(
    url.searchParams.get("year") || String(now.getFullYear())
  );
  const month = parseInt(
    url.searchParams.get("month") ?? String(now.getMonth())
  );
  const theme = url.searchParams.get("theme") ?? Object.keys(THEMES)[0];
  const trackerId = url.searchParams.get("trackerId") ?? "";

  const allTrackers = await getAllTrackers();
  const showHiddenTrackers = getShowHiddenTrackers();
  const trackers = showHiddenTrackers
    ? allTrackers
    : allTrackers.filter((t) => !t.isHidden);

  const selectedTrackers = trackers.filter((t) => t.id === trackerId);

  const { start, end } = getMonthDateRange(year, month);

  // Calculate total days in the month
  const totalDaysInMonth = new Date(year, month + 1, 0).getDate();

  // Calculate days left to end of month (including today) for current month
  const isCurrentMonth = year === now.getFullYear() && month === now.getMonth();
  const daysLeftToEndOfMonth = isCurrentMonth
    ? totalDaysInMonth - now.getDate()
    : 0;
  const daysPassed = Math.max(totalDaysInMonth - daysLeftToEndOfMonth, 0);

  const stats: MonthlyStats[] = [];

  for (const tracker of selectedTrackers) {
    // Get all entries for the tracker
    const allEntries = await getEntryHistory(tracker.id);

    // Filter entries by date range
    const entries = allEntries.filter(
      (entry) => entry.date >= start && entry.date <= end
    );

    // Calculate period-specific stats
    const fromDate = new Date(year, month, 1);
    const toDate = endOfMonth(fromDate);

    const periodStats = calculateUnifiedStats(
      entries,
      { fromDate, toDate },
      tracker.goal,
      {
        includeTotal: true,
        includeAverage: true,
        includeDaysTracked: true,
        includeDaysMissed: true,
        includePercentageDaysTracked: true,
        includeBestDay: true,
        includeTodayGoalMet: true,
      }
    );

    // Calculate streaks using ALL entries for full streak history
    const firstEntryDate =
      allEntries.length > 0
        ? new Date(
            Math.min(...allEntries.map((e) => new Date(e.date).getTime()))
          )
        : fromDate;

    const hasGoal = tracker.goal && tracker.goal > 0;

    const streakStats = calculateUnifiedStats(
      allEntries,
      { fromDate: firstEntryDate, toDate: endOfToday() },
      tracker.goal,
      hasGoal ? { includeGoalStreaks: true } : { includeStreaks: true }
    );

    stats.push({
      tracker,
      total: periodStats.total ?? 0,
      daysTracked: periodStats.daysTracked ?? 0,
      daysMissed: periodStats.daysMissed ?? 0,
      percentageDaysTracked: periodStats.percentageDaysTracked ?? 0,
      isTodayGoalMet: periodStats.isTodayGoalMet ?? false,
      isCurrentMonth,
      average: periodStats.average ?? 0,
      bestDay: periodStats.bestDay ?? null,
      longestStreak: hasGoal
        ? (streakStats.longestGoalStreak ?? 0)
        : (streakStats.longestStreak ?? 0),
      currentStreak: hasGoal
        ? (streakStats.currentGoalStreak ?? 0)
        : (streakStats.currentStreak ?? 0),
      entries,
    });
  }

  return {
    monthlyStats: stats,
    allTrackers: allTrackers,
    selectedTrackers: selectedTrackers,
    selectedYear: year,
    selectedMonth: month,
    selectedTheme: theme as RecapThemeName & "default",
    selectedTrackerId: trackerId,
    hasGenerated: true,
  };
}

export function meta() {
  return [
    { title: "Monthly Recap - AnythingTracker" },
    {
      name: "description",
      content:
        "View your monthly tracking statistics, achievements, and progress. Generate beautiful recap images to share your accomplishments.",
    },
    { name: "viewport", content: "width=device-width, initial-scale=1" },
  ];
}

const MONTH_NAMES = [
  "January",
  "February",
  "March",
  "April",
  "May",
  "June",
  "July",
  "August",
  "September",
  "October",
  "November",
  "December",
];

const THEMES: Record<RecapThemeName, RecapTheme> = {
  "purple-pink": {
    name: "Pink",
    background: "bg-gradient-to-br from-purple-500 to-pink-500",
    title: "text-white",
    date: "text-white",
    values: "text-white",
    description: "text-white",
    card: "bg-black/20",
    watermark: "text-white/50"
  },
  "blue-cyan": {
    name: "Blue",
    background: "bg-gradient-to-br from-blue-500 to-cyan-500",
    title: "text-white",
    date: "text-white",
    values: "text-white",
    description: "text-white",
    card: "bg-black/20",
    watermark: "text-white/50"
  },
  "green-emerald": {
    name: "Green",
    background: "bg-gradient-to-br from-green-500 to-emerald-500",
    title: "text-white",
    date: "text-white",
    values: "text-white",
    description: "text-white",
    card: "bg-black/20",
    watermark: "text-white/50"
  },
  "orange-red": {
    name: "Orange",
    background: "bg-gradient-to-br from-orange-500 to-red-500",
    title: "text-white",
    date: "text-white",
    values: "text-white",
    description: "text-white",
    card: "bg-black/20",
    watermark: "text-white/50"
  },
  "indigo-purple": {
    name: "Purple",
    background: "bg-gradient-to-br from-indigo-500 to-purple-500",
    title: "text-white",
    date: "text-white",
    values: "text-white",
    description: "text-white",
    card: "bg-black/20",
    watermark: "text-white/50"
  },
  "olive-green": {
    name: "Olive",
    background: "bg-gradient-to-br from-[#453e2e] to-[#4c4734]",
    title: "text-amber-500",
    date: "text-white",
    values: "text-white",
    description: "text-amber-500",
    card: "bg-black/10",
    watermark: "text-white/50"
  },
};

export default function MonthlyRecap() {
  const {
    monthlyStats,
    allTrackers,
    selectedYear,
    selectedMonth,
    selectedTheme,
    selectedTrackerId,
    hasGenerated,
  } = useLoaderData<typeof clientLoader>();
  const navigate = useNavigate();

  const currentTracker = allTrackers.find((t) => t.id === selectedTrackerId);

  const now = new Date();
  const [canShare, setCanShare] = useState(false);

  useEffect(() => {
    // Check if Web Share API is available
    setCanShare(typeof navigator !== "undefined" && "share" in navigator);
  }, []);

  const handleMonthChange = (month: string) => {
    navigate(
      `/monthly-recap?year=${selectedYear}&month=${month}&theme=${selectedTheme}&trackerId=${selectedTrackerId}`,
      {
        replace: true,
        preventScrollReset: true,
      }
    );
  };

  const handleYearChange = (year: string) => {
    navigate(
      `/monthly-recap?year=${year}&month=${selectedMonth}&theme=${selectedTheme}&trackerId=${selectedTrackerId}`,
      {
        replace: true,
        preventScrollReset: true,
      }
    );
  };

  const handleThemeChange = (theme: RecapThemeName) => {
    navigate(
      `/monthly-recap?year=${selectedYear}&month=${selectedMonth}&theme=${theme}&trackerId=${selectedTrackerId}`,
      {
        replace: true,
        preventScrollReset: true,
      }
    );
  };

  const handleTrackerChange = (tracker: string) => {
    navigate(
      `/monthly-recap?year=${selectedYear}&month=${selectedMonth}&theme=${selectedTheme}&trackerId=${tracker}`,
      {
        replace: true,
        preventScrollReset: true,
      }
    );
  };

  const generateCardImage = async (cardId: string): Promise<Blob | null> => {
    const cardElement = document.getElementById(`card-${cardId}`);
    if (!cardElement) return null;

    // Wait a bit for the UI to update
    await new Promise((resolve) => setTimeout(resolve, 100));

    const canvas = await html2canvas(cardElement, {
      backgroundColor: null,
      scale: 3,
      logging: false,
      x: 1,
      width: cardElement.offsetWidth - 1,
    });

    return new Promise((resolve) => {
      canvas.toBlob((blob) => {
        resolve(blob);
      });
    });
  };

  const getFileName = (trackerTitle: string) => {
    return `${trackerTitle.toLowerCase().replace(/\s+/g, "-")}-${MONTH_NAMES[
      selectedMonth
    ].toLowerCase()}-${selectedYear}.png`;
  };

  const handleDownloadCard = async () => {
    if (!currentTracker) return;

    try {
      const blob = await generateCardImage(currentTracker.id);
      if (!blob) return;

      const url = URL.createObjectURL(blob);
      const a = document.createElement("a");
      a.href = url;
      a.download = getFileName(currentTracker.title);
      a.click();
      URL.revokeObjectURL(url);
    } catch (error) {
      console.error("Failed to generate image:", error);
    }
  };

  const handleShareCard = async () => {
    if (!currentTracker) return;

    try {
      const blob = await generateCardImage(currentTracker.id);
      if (!blob) return;

      const fileName = getFileName(currentTracker.title);
      const file = new File([blob], fileName, { type: "image/png" });

      // Check if Web Share API is available
      if (navigator.share && navigator.canShare({ files: [file] })) {
        try {
          await navigator.share({
            files: [file],
            title: `${currentTracker.title} - ${MONTH_NAMES[selectedMonth]} ${selectedYear}`,
            text: `Check out my ${currentTracker.title} progress for ${MONTH_NAMES[selectedMonth]}!`,
          });
        } catch (error) {
          // User cancelled or share failed
          console.log("Share cancelled or failed:", error);
        }
      } else {
        // Fallback: just download the file
        const url = URL.createObjectURL(blob);
        const a = document.createElement("a");
        a.href = url;
        a.download = fileName;
        a.click();
        URL.revokeObjectURL(url);
      }
    } catch (error) {
      console.error("Failed to share image:", error);
    }
  };

  const handleCopyCard = async () => {
    if (!currentTracker) return;

    try {
      const blob = await generateCardImage(currentTracker.id);
      if (!blob) return;

      try {
        // Copy image to clipboard
        await navigator.clipboard.write([
          new ClipboardItem({
            "image/png": blob,
          }),
        ]);
      } catch (error) {
        console.error("Failed to copy image to clipboard:", error);
        // Fallback: download the file
        const url = URL.createObjectURL(blob);
        const a = document.createElement("a");
        a.href = url;
        a.download = getFileName(currentTracker.title);
        a.click();
        URL.revokeObjectURL(url);
      }
    } catch (error) {
      console.error("Failed to generate image:", error);
    }
  };

  const themeObject = useMemo(() => {
    if (selectedTheme === "default") {
      return THEMES["purple-pink"];
    }
    return THEMES[selectedTheme] || THEMES["purple-pink"];
  }, [selectedTheme]);

  return (
    <div className="min-h-screen bg-zinc-950 text-white py-4 pb-8">
      {/* Header */}
      <div className="max-w-2xl mx-auto mb-4">
        <div className="flex items-center justify-between mb-2 gap-2">
          <Link
            to="/"
            className="p-2 hover:bg-zinc-800 rounded-lg transition-colors"
          >
            <ChevronLeft className="w-6 h-6" />
          </Link>
          <Select
            value={selectedMonth.toString()}
            onValueChange={handleMonthChange}
          >
            <SelectTrigger className="flex-1">
              <SelectValue />
            </SelectTrigger>
            <SelectContent>
              {MONTH_NAMES.map((month, index) => (
                <SelectItem key={index} value={index.toString()}>
                  {month}
                </SelectItem>
              ))}
            </SelectContent>
          </Select>
          <Select
            value={selectedYear.toString()}
            onValueChange={handleYearChange}
          >
            <SelectTrigger>
              <SelectValue />
            </SelectTrigger>
            <SelectContent>
              {Array.from(
                { length: 5 },
                (_, i) => now.getFullYear() - i
              ).map((year) => (
                <SelectItem key={year} value={year.toString()}>
                  {year}
                </SelectItem>
              ))}
            </SelectContent>
          </Select>
        </div>
        <div className="flex-1 flex mb-4">
          <Select
            value={selectedTrackerId}
            onValueChange={handleTrackerChange}
          >
            <SelectTrigger className="flex-1 truncate span>truncate">
              <span className="block truncate">
                <SelectValue placeholder="Select Tracker" />
              </span>
            </SelectTrigger>
            <SelectContent>
              {allTrackers.map((tracker) => (
                <SelectItem key={tracker.id} value={tracker.id}>
                  {tracker.title}
                </SelectItem>
              ))}
            </SelectContent>
          </Select>
        </div>
      </div>

      {/* Recap Content */}
      {monthlyStats.length > 0 && (
        <div className="max-w-2xl mx-auto space-y-6 select-none">
          {monthlyStats.map((stat, index) => {
            const displayTotal =
              stat.tracker.type === "checkbox"
                ? stat.daysTracked
                : formatStoredValue(stat.total, stat.tracker.type);
            const displayAvg =
              stat.tracker.type === "checkbox"
                ? "-"
                : formatStoredValue(
                  Math.round(stat.average),
                  stat.tracker.type
                );
            const displayBest =
              stat.bestDay && stat.tracker.type !== "checkbox"
                ? formatStoredValue(stat.bestDay.value, stat.tracker.type)
                : "-";

            return (
              <div className="rounded-2xl overflow-hidden" key={index}>
                <div
                  key={stat.tracker.id}
                  id={`card-${stat.tracker.id}`}
                  className={clsx(
                    "bg-gradient-to-br p-6 pb-4 relative",
                    themeObject.background
                  )}
                >
                  <div className="flex items-start gap-4 justify-between">
                    <h3 className={cn("text-2xl font-bold mb-4 shrink hyphens-auto wrap-break-word", themeObject.title)}>
                      {stat.tracker.title}
                    </h3>

                    {/* Month indicator */}
                    <div className={cn("bg-black/30 rounded-lg px-3 py-1 text-sm font-medium shrink-0", themeObject.card, themeObject.date)}>
                      {MONTH_NAMES[selectedMonth]} {selectedYear}
                    </div>
                  </div>

                  <div className="grid grid-cols-2 gap-4">
                    <div className={cn("bg-black/20 rounded-xl p-4", themeObject.card)}>
                      <div className={cn("text-3xl font-bold", themeObject.values)}>{displayTotal}</div>
                      <div className={cn("text-sm opacity-90 mt-1", themeObject.description)}>
                        {stat.tracker.type === "checkbox"
                          ? "Days Completed"
                          : "Month total"}
                      </div>
                    </div>

                    <div className={cn("bg-black/20 rounded-xl p-4", themeObject.card)}>
                      <div className={cn("text-3xl font-bold", themeObject.values)}>
                        {stat.daysTracked}
                      </div>
                      <div className={cn("text-sm opacity-90 mt-1", themeObject.description)}>
                        Days Tracked
                      </div>
                    </div>

                    {stat.tracker.type === "checkbox" ? (
                      <div className={cn("bg-black/20 rounded-xl p-4", themeObject.card)}>
                        <div className={cn("text-3xl font-bold", themeObject.values)}>
                          {stat.percentageDaysTracked || 0}%
                        </div>
                        <div className={cn("text-sm opacity-90 mt-1", themeObject.description)}>
                          Days Tracked (%)
                        </div>
                      </div>
                    ) : (
                      <div className={cn("bg-black/20 rounded-xl p-4", themeObject.card)}>
                        <div className={cn("text-3xl font-bold", themeObject.values)}>{displayAvg}</div>
                        <div className={cn("text-sm opacity-90 mt-1", themeObject.description)}>
                          Daily Average
                        </div>
                      </div>
                    )}

<<<<<<< HEAD
                    <div className="bg-black/20 rounded-xl p-4">
                      <div className="text-3xl font-bold">
                        {stat.longestStreak}
                      </div>
                      <div className="text-sm opacity-90 mt-1">
=======
                    <div className={cn("bg-black/20 rounded-xl p-4", themeObject.card)}>
                      <div className={cn("text-3xl font-bold", themeObject.values)}>
                        {stat.longestStreak}
                      </div>
                      <div className={cn("text-sm opacity-90 mt-1", themeObject.description)}>
>>>>>>> ceb9e514
                        Longest Streak
                      </div>
                    </div>

<<<<<<< HEAD
                    <div className="bg-black/20 rounded-xl p-4">
                      <div className="text-3xl font-bold">
                        {stat.currentStreak}
                      </div>
                      <div className="text-sm opacity-90 mt-1">
=======
                    <div className={cn("bg-black/20 rounded-xl p-4", themeObject.card)}>
                      <div className={cn("text-3xl font-bold", themeObject.values)}>
                        {stat.currentStreak}
                      </div>
                      <div className={cn("text-sm opacity-90 mt-1", themeObject.description)}>
>>>>>>> ceb9e514
                        Current Streak
                      </div>
                    </div>

                    <div className={cn("bg-black/20 rounded-xl p-4", themeObject.card)}>
                      <div className={cn("text-3xl font-bold", themeObject.values)}>
                        {stat.daysMissed}
                        {!stat.isTodayGoalMet && stat.isCurrentMonth && (
                          <span className={cn("text-base opacity-70", themeObject.description)}>
                            {" "}
                            (+ today)
                          </span>
                        )}
                      </div>
                      <div className={cn("text-sm opacity-90 mt-1", themeObject.description)}>
                        {stat.tracker.goal ? "Days Goal Missed" : "Days Missed"}
                      </div>
                    </div>

                    {stat.bestDay && stat.tracker.type !== "checkbox" && (
                      <div className={cn("bg-black/20 rounded-xl p-4 col-span-2", themeObject.card)}>
                        <div className={cn("text-sm opacity-90", themeObject.description)}>
                          Most tracked on
                        </div>
                        <div className={cn("text-xl font-bold mt-1", themeObject.values)}>
                          {displayBest} on{" "}
                          {new Date(stat.bestDay.date).toLocaleDateString(
                            "en-US",
                            {
                              month: "short",
                              day: "numeric",
                            }
                          )}
                        </div>
                      </div>
                    )}
                  </div>

                  <div className="text-center mt-4 text-white/50 text-xs flex gap-1">

                    <ChartNoAxesColumn className="w-4 h-4 inline mr-1 mb-0.5" />
                    Generated with tracker.mykhailo.net
                  </div>
                </div>
              </div>
            );
          })}
        </div>
      )}

      {selectedTrackerId && (
        <>
          <div className="flex w-full items-center justify-evenly my-6">
            {Object.entries(THEMES).map(([key, theme]) => (
              <div
                key={key}
                className={cn("w-7 h-7 rounded-full cursor-pointer flex items-center justify-center text-sm font-semibold select-none",
                  theme.background,
                  theme.title,
                  selectedTheme === key ? "border-2 border-white" : "")}
                onClick={() => handleThemeChange(key as RecapThemeName)}>
                {currentTracker?.title[0].toUpperCase() || "A"}
              </div>
            ))}
          </div>

          <div className="flex gap-2 mt-4">
            <Button
              onClick={handleDownloadCard}
              className="flex-1 bg-black/30 hover:bg-black/40 text-white border-0"
            >
              <Download className="w-4 h-4 mr-2" />
              Download
            </Button>
            {canShare ? (
              <Button
                onClick={handleShareCard}
                className="flex-1 bg-black/30 hover:bg-black/40 text-white border-0"
              >
                <Share2 className="w-4 h-4 mr-2" />
                Share
              </Button>
            ) : (
              <Button
                onClick={handleCopyCard}
                className="flex-1 bg-black/30 hover:bg-black/40 text-white border-0"
              >
                <CopyIcon className="w-4 h-4 mr-2" />
                Copy
              </Button>
            )}
          </div>
        </>
      )}

      {/* Empty State - No data for selected month */}
      {!selectedTrackerId && hasGenerated && (
        <Empty>
          <EmptyHeader>
            <EmptyMedia variant="icon">
              <CalendarX className="w-6 h-6" />
            </EmptyMedia>
            <EmptyTitle>
              No tracker selected for {MONTH_NAMES[selectedMonth]}{" "}
              {selectedYear}
            </EmptyTitle>
            <EmptyDescription>
              Please select a tracker above to view your monthly recap.
            </EmptyDescription>
          </EmptyHeader>
        </Empty>
      )}

      {/* Empty State - No data for selected month */}
      {selectedTrackerId &&
        monthlyStats.length === 0 &&
        allTrackers.length > 0 &&
        hasGenerated && (
          <Empty>
            <EmptyHeader>
              <EmptyMedia variant="icon">
                <CalendarX className="w-6 h-6" />
              </EmptyMedia>
              <EmptyTitle>
                No data for {MONTH_NAMES[selectedMonth]} {selectedYear}
              </EmptyTitle>
              <EmptyDescription>
                There are no tracked entries for the selected month. Try
                selecting a different month or start tracking to see your recap.
              </EmptyDescription>
            </EmptyHeader>
          </Empty>
        )}

      {/* Empty State - No month selected yet */}
      {monthlyStats.length === 0 && allTrackers.length > 0 && !hasGenerated && (
        <Empty>
          <EmptyHeader>
            <EmptyMedia variant="icon">
              <Calendar className="w-6 h-6" />
            </EmptyMedia>
            <EmptyTitle>Select a month to view your recap</EmptyTitle>
            <EmptyDescription>
              Choose a month and year above to see your tracking statistics.
            </EmptyDescription>
          </EmptyHeader>
        </Empty>
      )}

      {/* Empty State - No trackers */}
      {allTrackers.length === 0 && (
        <Empty>
          <EmptyHeader>
            <EmptyMedia variant="icon">
              <CalendarX className="w-6 h-6" />
            </EmptyMedia>
            <EmptyTitle>No trackers yet</EmptyTitle>
            <EmptyDescription>
              Create some trackers and log entries to see your monthly recap.
            </EmptyDescription>
          </EmptyHeader>
        </Empty>
      )}
    </div>
  );
}<|MERGE_RESOLUTION|>--- conflicted
+++ resolved
@@ -616,36 +616,20 @@
                       </div>
                     )}
 
-<<<<<<< HEAD
-                    <div className="bg-black/20 rounded-xl p-4">
-                      <div className="text-3xl font-bold">
-                        {stat.longestStreak}
-                      </div>
-                      <div className="text-sm opacity-90 mt-1">
-=======
                     <div className={cn("bg-black/20 rounded-xl p-4", themeObject.card)}>
                       <div className={cn("text-3xl font-bold", themeObject.values)}>
                         {stat.longestStreak}
                       </div>
                       <div className={cn("text-sm opacity-90 mt-1", themeObject.description)}>
->>>>>>> ceb9e514
                         Longest Streak
                       </div>
                     </div>
 
-<<<<<<< HEAD
-                    <div className="bg-black/20 rounded-xl p-4">
-                      <div className="text-3xl font-bold">
-                        {stat.currentStreak}
-                      </div>
-                      <div className="text-sm opacity-90 mt-1">
-=======
                     <div className={cn("bg-black/20 rounded-xl p-4", themeObject.card)}>
                       <div className={cn("text-3xl font-bold", themeObject.values)}>
                         {stat.currentStreak}
                       </div>
                       <div className={cn("text-sm opacity-90 mt-1", themeObject.description)}>
->>>>>>> ceb9e514
                         Current Streak
                       </div>
                     </div>
